--- conflicted
+++ resolved
@@ -63,45 +63,8 @@
 
 ### Puertos de los Servicios
 
-- **User Service**: http://localhost:8001
-- **Group Service**: http://localhost:8003
-- **DB Service**: http://localhost:8005
-- **Redis**: redis://localhost:6379
-
-### Comandos Útiles
-
-- Ver logs de los servicios:
-  ```bash
-  docker-compose logs -f
-  ```
-
-- Detener todos los servicios:
-  ```bash
-  docker-compose down
-  ```
-
-## 🛠️ Desarrollo
-
-La estructura del proyecto es la siguiente:
-
-```
-Agenda_Distribuida/
-├── services/
-│   ├── user_service/    # Servicio de usuarios
-│   ├── group_service/   # Servicio de grupos
-│   └── db_service/      # Servicio de base de datos
-├── scripts/             # Scripts de utilidad
-└── README.md            # Este archivo
-```
-
-## 📄 Licencia
-
-<<<<<<< HEAD
-Este proyecto está bajo la licencia MIT. Ver el archivo [LICENSE](LICENSE) para más detalles.
-=======
-- **API Gateway**: http://localhost:8080
+- **API Gateway**: http://localhost:8000
 - **Users Service**: http://localhost:8001
 - **Events Service**: http://localhost:8002
 - **Groups Service**: http://localhost:8003
-- **Notifications Service**: http://localhost:8004
->>>>>>> 13413705
+- **Notifications Service**: http://localhost:8004